--- conflicted
+++ resolved
@@ -409,11 +409,7 @@
     Create a Frame.
     '''
     def create_frame(self, timeoutSecs=180, **kwargs):
-<<<<<<< HEAD
-        a = self.__do_json_request('/3/CreateFrame.json',
-=======
         a = self.__do_json_request('3/CreateFrame.json', cmd="post",
->>>>>>> b72f2a44
             timeout=timeoutSecs,
             params=kwargs
         )
